--- conflicted
+++ resolved
@@ -9,14 +9,11 @@
     - `AtomicMultichannelPulseTemplate`:
         - Add duration keyword argument & example (see MultiChannelTemplates notebook)
         - Make duration equality check approximate (numeric tolerance)
-<<<<<<< HEAD
     - `MappingPulseTemplate`:
         - Add `mapping_namespace` keyword argument to allow mapping all subtemplate parameters into a namespace easily
         - DEPRECATED: `allow_partial_parameter_mapping` argument. MappingPulseTemplate now always allows partial mapping.
-=======
     - Plotting:
         - Add `time_slice` keyword argument to render() and plot()
->>>>>>> 46f00f70
 
 - Expressions:
     - Make ExpressionScalar hashable
