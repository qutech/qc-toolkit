
from typing import Optional, Set, Dict, Union, List, Any, Tuple
import itertools
import numbers
<<<<<<< HEAD
import warnings
=======
import collections
>>>>>>> 9655e06b

from qupulse.utils.types import ChannelID
from qupulse.expressions import Expression, ExpressionScalar
from qupulse.pulses.pulse_template import PulseTemplate, MappingTuple
from qupulse.pulses.parameters import Parameter, MappedParameter, ParameterNotProvidedException, ParameterConstrainer
from qupulse.pulses.sequencing import Sequencer
from qupulse._program.instructions import InstructionBlock
from qupulse._program.waveforms import Waveform
from qupulse._program._loop import Loop
from qupulse.pulses.conditions import Condition
from qupulse.serialization import Serializer, PulseRegistryType

from qupulse.utils.sympy import sympify, flatten_parameter_dict

__all__ = [
    "MappingPulseTemplate",
    "UnnecessaryMappingException",
]


class MappingPulseTemplate(PulseTemplate, ParameterConstrainer):
    """This class can be used to remap parameters, the names of measurement windows and the names of channels. Besides
    the standard constructor, there is a static member function from_tuple for convenience. The class also allows
    constraining parameters by deriving from ParameterConstrainer"""

    ALLOW_PARTIAL_PARAMETER_MAPPING = True
    """Default value for allow_partial_parameter_mapping of the __init__ method."""

    def __init__(self, template: PulseTemplate, *,
                 identifier: Optional[str]=None,
                 parameter_mapping: Optional[Dict[str, str]]=None,
                 measurement_mapping: Optional[Dict[str, str]] = None,
                 channel_mapping: Optional[Dict[ChannelID, ChannelID]] = None,
                 parameter_constraints: Optional[List[str]]=None,
<<<<<<< HEAD
                 namespace_mapping: Optional[Dict[str, str]] = None,
                 allow_partial_parameter_mapping: Optional[bool]=False, # deprecated; todo: remove
=======
                 allow_partial_parameter_mapping: bool = None,
>>>>>>> 9655e06b
                 registry: PulseRegistryType=None) -> None:
        """Standard constructor for the MappingPulseTemplate.

        Mappings that are not specified are defaulted to identity mappings. F.i. if channel_mapping only contains one of
        two channels the other channel name is mapped to itself.
        All parameters that are not explicitly mapped in the parameter_mapping dictionary are mapped to themselves i.e.,
        no change occurs.

        The namespace_mapping argument can be used to provide a mapping of namespaces which is applied to all parameters
        not already explicitly mapped by parameter_mapping. Is is allowed to mapped nested namespaces, i.e.,
        namespace mappings of the forms `'NS(foo).NS(bar)': 'NS(new)'`, `'NS(foo)': 'NS(new).NS(bar)'`,
        `'NS(foo).NS(bar)': 'NS(new).NS(new_inner)'` are allowed. Note also that a nested namespace will only be mapped
        if fully specified, i.e. a namespace `NS(foo).NS(bar)` will not be affected by a mapping of only `NS(bar)`.

        Finally, if both an outer and an inner namespace are mapped at the same time, e.g.,
        `{'NS(foo).NS(bar)': 'NS(foo).NS(rab)', 'NS(foo)': 'NS(new)'}` this results in undefined mapping behavior as the
        order in which mappings are applied is not explicitly specified.
        
        :param template: The encapsulated pulse template whose parameters, measurement names and channels are mapped
        :param parameter_mapping: if not none, mappings for all parameters must be specified
        :param measurement_mapping: mappings for other measurement names are inserted
        :param channel_mapping: mappings for other channels are auto inserted
        :param parameter_constraints:
<<<<<<< HEAD
        :param namespace_mapping: mapping of namespaces
        :param allow_partial_parameter_mapping: deprecated
=======
        :param allow_partial_parameter_mapping: If None the value of the class variable ALLOW_PARTIAL_PARAMETER_MAPPING
>>>>>>> 9655e06b
        """
        if allow_partial_parameter_mapping:
            warnings.warn("The allow_partial_parameter_mapping argument is deprecated and will be ignored. Partial parameter mappings are always possible.", category=DeprecationWarning)
        PulseTemplate.__init__(self, identifier=identifier)
        ParameterConstrainer.__init__(self, parameter_constraints=parameter_constraints)

<<<<<<< HEAD
        parameter_mapping = dict() if parameter_mapping is None else parameter_mapping
        mapped_internal_parameters = set(parameter_mapping.keys())
        internal_parameters = template.parameter_names
        missing_parameter_mappings = internal_parameters - mapped_internal_parameters
        if mapped_internal_parameters - internal_parameters:
            raise UnnecessaryMappingException(template, mapped_internal_parameters - internal_parameters)

=======
        if allow_partial_parameter_mapping is None:
            allow_partial_parameter_mapping = self.ALLOW_PARTIAL_PARAMETER_MAPPING

        if parameter_mapping is None:
            parameter_mapping = dict((par, par) for par in template.parameter_names)
        else:
            mapped_internal_parameters = set(parameter_mapping.keys())
            internal_parameters = template.parameter_names
            missing_parameter_mappings = internal_parameters - mapped_internal_parameters
            if mapped_internal_parameters - internal_parameters:
                raise UnnecessaryMappingException(template, mapped_internal_parameters - internal_parameters)
            elif missing_parameter_mappings:
                if allow_partial_parameter_mapping:
                    parameter_mapping.update({p: p for p in missing_parameter_mappings})
                else:
                    raise MissingMappingException(template, internal_parameters - mapped_internal_parameters)
>>>>>>> 9655e06b
        parameter_mapping = dict((k, Expression(v)) for k, v in parameter_mapping.items())

        if namespace_mapping is not None:
            namespace_mapping = {sympify(k): sympify(v) for k, v in namespace_mapping.items()}
            parameter_mapping.update({k: Expression(k).subs_namespaces(namespace_mapping) for k in missing_parameter_mappings})
        else:
            parameter_mapping.update(**{k:Expression(k) for k in missing_parameter_mappings})

        measurement_mapping = dict() if measurement_mapping is None else measurement_mapping
        internal_names = template.measurement_names
        mapped_internal_names = set(measurement_mapping.keys())
        if mapped_internal_names - internal_names:
            raise UnnecessaryMappingException(template, mapped_internal_names - internal_names)
        missing_name_mappings = internal_names - mapped_internal_names
        measurement_mapping = dict(itertools.chain(((name, name) for name in missing_name_mappings),
                                                   measurement_mapping.items()))

        channel_mapping = dict() if channel_mapping is None else channel_mapping
        internal_channels = template.defined_channels
        mapped_internal_channels = set(channel_mapping.keys())
        if mapped_internal_channels - internal_channels:
            raise UnnecessaryMappingException(template,mapped_internal_channels - internal_channels)
        missing_channel_mappings = internal_channels - mapped_internal_channels
        channel_mapping = dict(itertools.chain(((name, name) for name in missing_channel_mappings),
                                               channel_mapping.items()))
        overlapping_targets = {channel
                               for channel, n in collections.Counter(channel_mapping.values()).items() if n > 1}
        if overlapping_targets:
            raise ValueError('Cannot map multiple channels to the same target(s) %r' % overlapping_targets,
                             channel_mapping)


        if isinstance(template, MappingPulseTemplate) and template.identifier is None:
            # avoid nested mappings
            parameter_mapping = {p: Expression(expr.evaluate_symbolic(parameter_mapping))
                                 for p, expr in template.parameter_mapping.items()}
            measurement_mapping = {k: measurement_mapping[v]
                                   for k, v in template.measurement_mapping.items()}
            channel_mapping = {k: channel_mapping[v]
                               for k, v in template.channel_mapping.items()}
            template = template.template

        self.__template = template
        self.__parameter_mapping = parameter_mapping
        self.__external_parameters = set(itertools.chain(*(expr.variables for expr in self.__parameter_mapping.values())))
        self.__external_parameters |= self.constrained_parameters
        self.__measurement_mapping = measurement_mapping
        self.__channel_mapping = channel_mapping
        self._register(registry=registry)

    @classmethod
    def from_tuple(cls, mapping_tuple: MappingTuple) -> 'MappingPulseTemplate':
        """Construct a MappingPulseTemplate from a tuple of mappings. The mappings are automatically assigned to the
        mapped elements based on their content.
        :param mapping_tuple: A tuple of mappings
        :return: Constructed MappingPulseTemplate
        """
        template, *mappings = mapping_tuple

        if not mappings:
            return template

        parameter_mapping = None
        measurement_mapping = None
        channel_mapping = None

        for mapping in mappings:
            if len(mapping) == 0:
                continue

            mapped = set(mapping.keys())
            if sum((mapped <= template.parameter_names,
                    mapped <= template.measurement_names,
                    mapped <= template.defined_channels)) > 1:
                raise AmbiguousMappingException(template, mapping)

            if mapped <= template.parameter_names:
                if parameter_mapping:
                    raise MappingCollisionException(template, object_type='parameter',
                                                    mapped=template.parameter_names,
                                                    mappings=(parameter_mapping, mapping))
                parameter_mapping = mapping
            elif mapped <= template.measurement_names:
                if measurement_mapping:
                    raise MappingCollisionException(template, object_type='measurement',
                                                    mapped=template.measurement_names,
                                                    mappings=(measurement_mapping, mapping))
                measurement_mapping = mapping
            elif mapped <= template.defined_channels:
                if channel_mapping:
                    raise MappingCollisionException(template, object_type='channel',
                                                    mapped=template.defined_channels,
                                                    mappings=(channel_mapping, mapping))
                channel_mapping = mapping
            else:
                raise ValueError('Could not match mapping to mapped objects: {}'.format(mapping))
        return cls(template,
                   parameter_mapping=parameter_mapping,
                   measurement_mapping=measurement_mapping,
                   channel_mapping=channel_mapping)

    @property
    def template(self) -> PulseTemplate:
        return self.__template

    @property
    def measurement_mapping(self) -> Dict[str, str]:
        return self.__measurement_mapping

    @property
    def parameter_mapping(self) -> Dict[str, Expression]:
        return self.__parameter_mapping

    @property
    def channel_mapping(self) -> Dict[ChannelID, ChannelID]:
        return self.__channel_mapping

    @property
    def parameter_names(self) -> Set[str]:
        return self.__external_parameters

    @property
    def measurement_names(self) -> Set[str]:
        return set(self.__measurement_mapping.values())

    @property
    def is_interruptable(self) -> bool:
        return self.template.is_interruptable  # pragma: no cover

    @property
    def defined_channels(self) -> Set[ChannelID]:
        return {self.__channel_mapping[k] for k in self.template.defined_channels}

    @property
    def duration(self) -> Expression:
        return self.__template.duration.evaluate_symbolic(self.__parameter_mapping)

    def get_serialization_data(self, serializer: Optional[Serializer]=None) -> Dict[str, Any]:
        data = super().get_serialization_data(serializer)

        if serializer: # compatibility to old serialization routines, deprecated
            parameter_mapping_dict = dict((key, str(expression)) for key, expression in self.__parameter_mapping.items())
            data = dict(template=serializer.dictify(self.template),
                        parameter_mapping=parameter_mapping_dict,
                        measurement_mapping=self.__measurement_mapping,
                        channel_mapping=self.__channel_mapping)

        else:
            data['template'] = self.template
            if self.__parameter_mapping:
                data['parameter_mapping'] = self.__parameter_mapping
            if self.__measurement_mapping:
                data['measurement_mapping'] = self.__measurement_mapping
            if self.__channel_mapping:
                data['channel_mapping'] = self.__channel_mapping

        if self.parameter_constraints:
            data['parameter_constraints'] = [str(c) for c in self.parameter_constraints]

        return data

    @classmethod
    def deserialize(cls,
                    serializer: Optional[Serializer]=None, # compatibility to old serialization routines, deprecated
                    **kwargs) -> 'MappingPulseTemplate':
        if serializer: # compatibility to old serialization routines, deprecated
            kwargs['template'] = serializer.deserialize(kwargs["template"])
        return cls(**kwargs, allow_partial_parameter_mapping=True)
        # return MappingPulseTemplate(template=serializer.deserialize(template),
        #                             **kwargs)

    def map_parameters(self,
                       parameters: Dict[str, Union[Parameter, numbers.Real]]) -> Dict[str, Parameter]:
        """Map parameter values according to the defined mappings.

        Args:
            parameters (Dict(str -> Parameter)): A mapping of parameter names to Parameter
                objects/values.
        Returns:
            A new dictionary which maps parameter names to parameter values which have been
            mapped according to the mappings defined for template.
        """
        parameters = flatten_parameter_dict(parameters)
        missing = set(self.__external_parameters) - set(parameters.keys())
        if missing:
            raise ParameterNotProvidedException(missing.pop())

        self.validate_parameter_constraints(parameters=parameters)
        mapped_params = dict()
        if all(isinstance(parameter, Parameter) for parameter in parameters.values()):
            mapped_params = {parameter: MappedParameter(mapping_function, {name: parameters[name]
                                                                  for name in mapping_function.variables})
                    for (parameter, mapping_function) in self.__parameter_mapping.items()}
        elif all(isinstance(parameter, numbers.Real) for parameter in parameters.values()):
            mapped_params =  {parameter: mapping_function.evaluate_numeric(**parameters)
                              for parameter, mapping_function in self.__parameter_mapping.items()}
        else:
            raise TypeError('Values of parameter dict are neither all Parameter nor Real')
        #mapped_params = {k: str(subs_namespaces(sympify(k), self.__namespace_mapping)) for v in }
        return mapped_params

    def get_updated_measurement_mapping(self, measurement_mapping: Dict[str, str]) -> Dict[str, str]:
        return {k: measurement_mapping[v] for k, v in self.__measurement_mapping.items()}

    def get_updated_channel_mapping(self, channel_mapping: Dict[ChannelID, ChannelID]) -> Dict[ChannelID, ChannelID]:
        return {inner_ch: channel_mapping[outer_ch] for inner_ch, outer_ch in self.__channel_mapping.items()}

    def build_sequence(self,
                       sequencer: Sequencer,
                       parameters: Dict[str, Parameter],
                       conditions: Dict[str, Condition],
                       measurement_mapping: Dict[str, str],
                       channel_mapping: Dict[ChannelID, ChannelID],
                       instruction_block: InstructionBlock) -> None:
        self.template.build_sequence(sequencer,
                                     parameters=self.map_parameters(parameters),
                                     conditions=conditions,
                                     measurement_mapping=self.get_updated_measurement_mapping(measurement_mapping),
                                     channel_mapping=self.get_updated_channel_mapping(channel_mapping),
                                     instruction_block=instruction_block)

    def _internal_create_program(self, *,
                                 parameters: Dict[str, Parameter],
                                 measurement_mapping: Dict[str, Optional[str]],
                                 channel_mapping: Dict[ChannelID, Optional[ChannelID]],
                                 global_transformation: Optional['Transformation'],
                                 to_single_waveform: Set[Union[str, 'PulseTemplate']],
                                 parent_loop: Loop) -> None:
        # parameters are validated in map_parameters() call, no need to do it here again explicitly
        self.template._create_program(parameters=self.map_parameters(parameters),
                                      measurement_mapping=self.get_updated_measurement_mapping(measurement_mapping),
                                      channel_mapping=self.get_updated_channel_mapping(channel_mapping),
                                      global_transformation=global_transformation,
                                      to_single_waveform=to_single_waveform,
                                      parent_loop=parent_loop)

    def build_waveform(self,
                       parameters: Dict[str, numbers.Real],
                       channel_mapping: Dict[ChannelID, ChannelID]) -> Waveform:
        """This gets called if the parent is atomic"""
        return self.template.build_waveform(
            parameters=self.map_parameters(parameters),
            channel_mapping=self.get_updated_channel_mapping(channel_mapping))

    def get_measurement_windows(self,
                                parameters: Dict[str, numbers.Real],
                                measurement_mapping: Dict[str, Optional[str]]) -> List:
        return self.template.get_measurement_windows(
            parameters=self.map_parameters(parameters=parameters),
            measurement_mapping=self.get_updated_measurement_mapping(measurement_mapping=measurement_mapping)
        )

    def requires_stop(self,
                      parameters: Dict[str, Parameter],
                      conditions: Dict[str, Condition]) -> bool:
        return self.template.requires_stop(
            self.map_parameters(parameters),
            conditions
        )

    @property
    def integral(self) -> Dict[ChannelID, ExpressionScalar]:
        internal_integral = self.__template.integral
        expressions = dict()

        # sympy.subs() does not work if one of the mappings in the provided dict is an Expression object
        # the following is an ugly workaround
        # todo: make Expressions compatible with sympy.subs()
        parameter_mapping = self.__parameter_mapping.copy()
        for i in parameter_mapping:
            if isinstance(parameter_mapping[i], ExpressionScalar):
                parameter_mapping[i] = parameter_mapping[i].sympified_expression

        for channel in internal_integral:
            expr = ExpressionScalar(
                internal_integral[channel].sympified_expression.subs(parameter_mapping)
            )
            channel_out = channel
            if channel in self.__channel_mapping:
                channel_out = self.__channel_mapping[channel]
            expressions[channel_out] = expr

        return expressions


class UnnecessaryMappingException(Exception):
    """Indicates that a mapping was provided that does not correspond to any of a
    SequencePulseTemplate's subtemplate's parameter declarations and is thus obsolete."""

    def __init__(self, template: PulseTemplate, key: Union[str, Set[str]]) -> None:
        super().__init__()
        self.template = template
        self.key = key

    def __str__(self) -> str:
        return "Mapping function for parameter(s) '{}', which template {} does not need"\
            .format(self.key, self.template)


class AutoMappingMatchingException(Exception):
    """Indicates that the auto match of mappings to mapped objects by the keys failed"""

    def __init__(self, template: PulseTemplate):
        super().__init__()
        self.template = template


class AmbiguousMappingException(AutoMappingMatchingException):
    """Indicates that a mapping may apply to multiple objects"""

    def __init__(self, template: PulseTemplate, mapping: Dict):
        super().__init__(template)
        self.mapping = mapping

    def __str__(self) -> str:
        return "Could not match mapping uniquely to object type: {}\nParameters: {}\nChannels: {}\nMeasurements: {}"\
            .format(self.mapping, self.template.parameter_names, self.template.defined_channels,
                    self.template.measurement_names)


class MappingCollisionException(AutoMappingMatchingException):
    """Indicates that multiple mappings are fitting for the same parameter type"""
    def __init__(self, template: PulseTemplate, object_type: str, mapped: Set, mappings: Tuple[Dict, ...]):
        super().__init__(template)
        self.parameter_type = object_type
        self.mappings = mappings
        self.message = 'Got multiple candidates for the {type} mapping.\nMapped: {mapped}\nCandidates:\n'\
            .format(type=object_type, mapped=mapped)

    def __str__(self) -> str:
        return self.message + '\n'.join(str(mapping) for mapping in self.mappings)<|MERGE_RESOLUTION|>--- conflicted
+++ resolved
@@ -2,11 +2,8 @@
 from typing import Optional, Set, Dict, Union, List, Any, Tuple
 import itertools
 import numbers
-<<<<<<< HEAD
 import warnings
-=======
 import collections
->>>>>>> 9655e06b
 
 from qupulse.utils.types import ChannelID
 from qupulse.expressions import Expression, ExpressionScalar
@@ -41,12 +38,8 @@
                  measurement_mapping: Optional[Dict[str, str]] = None,
                  channel_mapping: Optional[Dict[ChannelID, ChannelID]] = None,
                  parameter_constraints: Optional[List[str]]=None,
-<<<<<<< HEAD
                  namespace_mapping: Optional[Dict[str, str]] = None,
-                 allow_partial_parameter_mapping: Optional[bool]=False, # deprecated; todo: remove
-=======
-                 allow_partial_parameter_mapping: bool = None,
->>>>>>> 9655e06b
+                 allow_partial_parameter_mapping: Optional[bool ]= None, # deprecated; todo: remove
                  registry: PulseRegistryType=None) -> None:
         """Standard constructor for the MappingPulseTemplate.
 
@@ -70,19 +63,14 @@
         :param measurement_mapping: mappings for other measurement names are inserted
         :param channel_mapping: mappings for other channels are auto inserted
         :param parameter_constraints:
-<<<<<<< HEAD
         :param namespace_mapping: mapping of namespaces
         :param allow_partial_parameter_mapping: deprecated
-=======
-        :param allow_partial_parameter_mapping: If None the value of the class variable ALLOW_PARTIAL_PARAMETER_MAPPING
->>>>>>> 9655e06b
         """
         if allow_partial_parameter_mapping:
             warnings.warn("The allow_partial_parameter_mapping argument is deprecated and will be ignored. Partial parameter mappings are always possible.", category=DeprecationWarning)
         PulseTemplate.__init__(self, identifier=identifier)
         ParameterConstrainer.__init__(self, parameter_constraints=parameter_constraints)
 
-<<<<<<< HEAD
         parameter_mapping = dict() if parameter_mapping is None else parameter_mapping
         mapped_internal_parameters = set(parameter_mapping.keys())
         internal_parameters = template.parameter_names
@@ -90,24 +78,6 @@
         if mapped_internal_parameters - internal_parameters:
             raise UnnecessaryMappingException(template, mapped_internal_parameters - internal_parameters)
 
-=======
-        if allow_partial_parameter_mapping is None:
-            allow_partial_parameter_mapping = self.ALLOW_PARTIAL_PARAMETER_MAPPING
-
-        if parameter_mapping is None:
-            parameter_mapping = dict((par, par) for par in template.parameter_names)
-        else:
-            mapped_internal_parameters = set(parameter_mapping.keys())
-            internal_parameters = template.parameter_names
-            missing_parameter_mappings = internal_parameters - mapped_internal_parameters
-            if mapped_internal_parameters - internal_parameters:
-                raise UnnecessaryMappingException(template, mapped_internal_parameters - internal_parameters)
-            elif missing_parameter_mappings:
-                if allow_partial_parameter_mapping:
-                    parameter_mapping.update({p: p for p in missing_parameter_mappings})
-                else:
-                    raise MissingMappingException(template, internal_parameters - mapped_internal_parameters)
->>>>>>> 9655e06b
         parameter_mapping = dict((k, Expression(v)) for k, v in parameter_mapping.items())
 
         if namespace_mapping is not None:
