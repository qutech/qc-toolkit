--- conflicted
+++ resolved
@@ -318,27 +318,10 @@
         self.assertIsInstance(st, str)
         self.assertEqual(st, 'a + b')
 
-<<<<<<< HEAD
         sym = get_most_simple_representation(qc_sympify('b + foo.bar.test'))
         self.assertIsInstance(sym, str)
         self.assertEqual('b + foo.bar.test', sym)
 
-
-class NamespaceTests(unittest.TestCase):
-
-    def test_sympify_dot_namespace_notations(self) -> None:
-        expr = qc_sympify("qubit.a + qubit.spec2.a * 1.3")
-        expected = sympy.Add(sympy.Symbol('qubit____a'), sympy.Mul(sympy.Symbol('qubit____spec2____a'), sympy.RealNumber(1.3)))
-        self.assertEqual(expected, expr)
-
-    def test_evaluate_lambdified_dot_namespace_notation(self) -> None:
-        res = evaluate_lambdified("qubit.a + qubit.spec2.a * 1.3", ["qubit.a", "qubit.spec2.a"], {"qubit.a": 2.1, "qubit.spec2.a": .1}, lambdified=None)
-        self.assertEqual(2.23, res[0])
-
-    def test_evaluate_compiled_dot_namespace_notation(self) -> None:
-        res = evaluate_compiled("qubit.a + qubit.spec2.a * 1.3", {"qubit.a": 2.1, "qubit.spec2.a": .1})
-        self.assertEqual(2.23, res[0])
-=======
 
 class AlmostEqualTests(unittest.TestCase):
     def test_almost_equal(self):
@@ -347,4 +330,19 @@
         self.assertFalse(almost_equal(sympy.sin(a), sympy.sin(a) + 1e-14))
 
         self.assertTrue(almost_equal(sympy.sin(a), sympy.sin(a) + 1e-14, epsilon=1e-13))
->>>>>>> 94f9825f
+
+
+class NamespaceTests(unittest.TestCase):
+
+    def test_sympify_dot_namespace_notations(self) -> None:
+        expr = qc_sympify("qubit.a + qubit.spec2.a * 1.3")
+        expected = sympy.Add(sympy.Symbol('qubit____a'), sympy.Mul(sympy.Symbol('qubit____spec2____a'), sympy.RealNumber(1.3)))
+        self.assertEqual(expected, expr)
+
+    def test_evaluate_lambdified_dot_namespace_notation(self) -> None:
+        res = evaluate_lambdified("qubit.a + qubit.spec2.a * 1.3", ["qubit.a", "qubit.spec2.a"], {"qubit.a": 2.1, "qubit.spec2.a": .1}, lambdified=None)
+        self.assertEqual(2.23, res[0])
+
+    def test_evaluate_compiled_dot_namespace_notation(self) -> None:
+        res = evaluate_compiled("qubit.a + qubit.spec2.a * 1.3", {"qubit.a": 2.1, "qubit.spec2.a": .1})
+        self.assertEqual(2.23, res[0])