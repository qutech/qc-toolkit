import unittest
import os
import json
import zipfile
import typing
import json

from unittest import mock
from abc import ABCMeta, abstractmethod

from tempfile import TemporaryDirectory
from typing import Optional, Any, Dict, Tuple

from qctoolkit.serialization import FilesystemBackend, CachingBackend, Serializable, JSONSerializableEncoder,\
    ZipFileBackend, AnonymousSerializable, DictBackend, PulseStorage, JSONSerializableDecoder, Serializer,\
    get_default_pulse_registry, set_default_pulse_registry, new_default_pulse_registry, SerializableMeta

from qctoolkit.expressions import ExpressionScalar

from tests.serialization_dummies import DummyStorageBackend
from tests.pulses.sequencing_dummies import DummyPulseTemplate


class DummySerializable(Serializable):

    def __init__(self, identifier: Optional[str]=None, registry: Optional[Dict]=None, **kwargs) -> None:
        super().__init__(identifier)
        for name in kwargs:
            setattr(self, name, kwargs[name])

        self._register(registry=registry)

    def get_serialization_data(self, serializer: Optional[Serializer]=None):
        local_data = dict(**self.__dict__)
        del local_data['_Serializable__identifier']
        if not serializer: # deprecated version for compatability with old serialization routine tests
            data = super().get_serialization_data()
            data.update(**local_data)
            return data
        else:
            local_data['identifier'] = self.identifier

            return local_data

    def __eq__(self, other) -> bool:
        if not isinstance(other, DummySerializable): return False
        return self.__dict__ == other.__dict__


class SerializableTests(metaclass=ABCMeta):

    @property
    @abstractmethod
    def class_to_test(self) -> typing.Any:
        pass

    @abstractmethod
    def make_kwargs(self) -> dict:
        pass

    def assert_equal_instance(self, lhs, rhs):
        self.assert_equal_instance_except_id(lhs, rhs)
        self.assertEqual(lhs.identifier, rhs.identifier)

    @abstractmethod
    def assert_equal_instance_except_id(self, lhs, rhs):
        pass

    def make_instance(self, identifier=None, registry=None):
        return self.class_to_test(identifier=identifier, registry=registry, **self.make_kwargs())

    def make_serialization_data(self, identifier=None):
        data = {Serializable.type_identifier_name: self.class_to_test.get_type_identifier(), **self.make_kwargs()}
        if identifier:
            data[Serializable.identifier_name] = identifier
        return data

    def test_identifier(self) -> None:
        for identifier in [None, 'adsfi']:
            self.assertIs(identifier, self.make_instance(identifier).identifier)
        with self.assertRaises(ValueError):
            self.make_instance(identifier='')

    def test_get_type_identifier(self):
        instance = self.make_instance()

        self.assertEqual(instance.get_type_identifier(), type(instance).__module__ + '.' + type(instance).__name__)

    def test_serialization(self):
        for identifier in [None, 'some']:
            serialization_data = self.make_instance(identifier=identifier, registry=None).get_serialization_data()
            expected = self.make_serialization_data(identifier=identifier)

            self.assertEqual(serialization_data, expected)

    def test_deserialization(self) -> None:
        registry_1 = dict()
        registry_2 = dict()
        for identifier in [None, 'some']:
            serialization_data = self.make_serialization_data(identifier=identifier)
            del serialization_data[Serializable.type_identifier_name]
            if identifier:
                serialization_data['identifier'] = serialization_data[Serializable.identifier_name]
                del serialization_data[Serializable.identifier_name]
            instance = self.class_to_test.deserialize(**serialization_data, registry=registry_1)

            if identifier:
                self.assertIs(registry_1[identifier], instance)
            expected = self.make_instance(identifier=identifier, registry=registry_2)

            self.assert_equal_instance(expected, instance)

    def test_serialization_and_deserialization(self):
        # TODO PulseStorage registry specification
        registry = dict()

        instance = self.make_instance('blub', registry=registry)
        backend = DummyStorageBackend()
        storage = PulseStorage(backend)

        storage['blub'] = instance

        storage.clear()
        set_default_pulse_registry(dict())

        other_instance = typing.cast(self.class_to_test, storage['blub'])
        self.assert_equal_instance(instance, other_instance)

        self.assertIs(registry['blub'], instance)
        self.assertIs(get_default_pulse_registry()['blub'], other_instance)
        set_default_pulse_registry(None)

    def test_duplication_error(self):
        registry = dict()

        self.make_instance('blub', registry=registry)
        with self.assertRaises(RuntimeError):
            self.make_instance('blub', registry=registry)

<<<<<<< HEAD
    def test_no_registration_before_correct_serialization(self) -> None:
        class RegistryStub:
            def __init__(self) -> None:
                self.storage = dict()

            def __setitem__(self, key: str, value: Serializable) -> None:
                serialization_data = value.get_serialization_data()
                serialization_data.pop(Serializable.type_identifier_name)
                serialization_data.pop(Serializable.identifier_name)
                self.storage[key] = (value, serialization_data)

            def __getitem__(self, key: str) -> Tuple[Serializable, Dict[str, Any]]:
                return self.storage[key]

            def __contains__(self, key: str) -> bool:
                return key in self.storage

        registry = RegistryStub()
        identifier = 'foo'
        instance = self.make_instance(identifier=identifier, registry=registry)
        self.assertIs(instance, registry[identifier][0])
        stored_instance = self.class_to_test.deserialize(identifier=identifier, registry=dict(), **(registry[identifier][1]))
        self.assert_equal_instance(instance, stored_instance)
=======
    def test_renamed(self) -> None:
        registry = dict()
        instance = self.make_instance('hugo', registry=registry)
        renamed_instance = instance.renamed('ilse', registry=registry)
        self.assert_equal_instance_except_id(instance, renamed_instance)
>>>>>>> 62d18ad7
        
    def test_conversion(self):
        with warnings.catch_warnings():
            warnings.simplefilter('ignore', DeprecationWarning)
            source_backend = DummyStorageBackend()
            instance = self.make_instance(identifier='foo', registry=dict())
            serializer = Serializer(source_backend)
            serializer.serialize(instance)
            del serializer

            dest_backend = DummyStorageBackend()
            convert_pulses_in_storage(source_backend, dest_backend)
            pulse_storage = PulseStorage(dest_backend)
            converted = pulse_storage['foo']
            self.assert_equal_instance(instance, converted)


class DummySerializableTests(SerializableTests, unittest.TestCase):
    @property
    def class_to_test(self):
        return DummySerializable

    def make_kwargs(self):
        return {'data': 'blubber', 'test_dict': {'foo': 'bar', 'no': 17.3}}

    def assert_equal_instance_except_id(self, lhs, rhs):
        self.assertEqual(lhs.data, rhs.data)


class DummyPulseTemplateSerializationTests(SerializableTests, unittest.TestCase):
    @property
    def class_to_test(self):
        return DummyPulseTemplate

    def make_kwargs(self):
        return {
            'requires_stop': True,
            'is_interruptable': True,
            'parameter_names': {'foo', 'bar'},
            'defined_channels': {'default', 'not_default'},
            'duration': ExpressionScalar('17.3*foo+bar'),
            'measurement_names': {'hugo'},
            'integrals': {'default': ExpressionScalar(19.231)}
        }

    def assert_equal_instance_except_id(self, lhs, rhs):
        self.assertEqual(lhs.compare_key, rhs.compare_key)


class FileSystemBackendTest(unittest.TestCase):
    def setUp(self) -> None:
        self.tmp_dir = TemporaryDirectory()
        self.backend = FilesystemBackend(self.tmp_dir.name)
        self.test_data = 'dshiuasduzchjbfdnbewhsdcuzd'
        self.alternative_testdata = "8u993zhhbn\nb3tadgadg"

        self.identifier = 'some name'

    def tearDown(self) -> None:
        self.tmp_dir.cleanup()

    def test_put_and_get_normal(self) -> None:
        # first put the data
        self.backend.put(self.identifier, self.test_data)

        # then retrieve it again
        data = self.backend.get(self.identifier)
        self.assertEqual(data, self.test_data)

    def test_put_file_exists_no_overwrite(self) -> None:
        name = 'test_put_file_exists_no_overwrite'
        self.backend.put(name, self.test_data)
        with self.assertRaises(FileExistsError):
            self.backend.put(name, self.alternative_testdata)
        self.assertEqual(self.test_data, self.backend.get(name))

    def test_put_file_exists_overwrite(self) -> None:
        name = 'test_put_file_exists_overwrite'
        self.backend.put(name, self.test_data)
        self.backend.put(name, self.alternative_testdata, overwrite=True)
        self.assertEqual(self.alternative_testdata, self.backend.get(name))

    def test_instantiation_fail(self) -> None:
        with self.assertRaises(NotADirectoryError):
            FilesystemBackend("C\\#~~")

    def test_exists(self) -> None:
        name = 'test_exists'
        self.backend.put(name, self.test_data)
        self.assertTrue(self.backend.exists(name))
        self.assertFalse(self.backend.exists('exists_not'))

    def test_get_not_existing(self) -> None:
        name = 'test_get_not_existing'
        with self.assertRaisesRegex(KeyError, name):
            self.backend.get(name)

    def test_delete(self):
        name = 'test_delete'
        with self.assertRaisesRegex(KeyError, name):
            self.backend.delete(name)

        self.backend.put(name, self.test_data)
        self.assertTrue(self.backend.exists(name))
        self.backend.delete(name)
        self.assertFalse(self.backend.exists(name))
        self.assertFalse(os.listdir(self.tmp_dir.name))

    def test_get_contents(self) -> None:
        expected = {'foo', 'bar', 'hugo.test'}
        for name in expected:
            self.backend.put(name, self.test_data)
        contents = self.backend.list_contents()

        self.assertEqual(expected, contents)


class ZipFileBackendTests(unittest.TestCase):
    def __init__(self, *args, **kwargs):
        super().__init__(*args, **kwargs)

    def test_init(self):
        with TemporaryDirectory() as tmp_dir:

            with self.assertRaises(NotADirectoryError):
                ZipFileBackend(os.path.join(tmp_dir, 'fantasie', 'mehr_phantasie'))

            root = os.path.join(tmp_dir, 'root.zip')

            ZipFileBackend(root)

            self.assertTrue(zipfile.is_zipfile(root))

    def test_init_keeps_data(self):
        with TemporaryDirectory() as tmp_dir:
            root = os.path.join(tmp_dir, 'root.zip')
            with zipfile.ZipFile(root, mode='w', compression=zipfile.ZIP_DEFLATED) as zip_file:
                zip_file.writestr('test_file.txt', 'chichichi')

            ZipFileBackend(root)

            with zipfile.ZipFile(root, 'r') as zip_file:
                ma_string = zip_file.read('test_file.txt')
                self.assertEqual(b'chichichi', ma_string)

    def test_path(self):
        with TemporaryDirectory() as tmp_dir:
            root = os.path.join(tmp_dir, 'root.zip')
            be = ZipFileBackend(root)
            self.assertEqual(be._path('foo'), 'foo.json')

    def test_exists(self):
        with TemporaryDirectory() as tmp_dir:
            root = os.path.join(tmp_dir, 'root.zip')
            be = ZipFileBackend(root)

            self.assertFalse(be.exists('foo'))

            with zipfile.ZipFile(root, mode='w', compression=zipfile.ZIP_DEFLATED) as zip_file:
                zip_file.writestr('foo.json', 'chichichi')

            self.assertTrue(be.exists('foo'))

    def test_put(self):
        with TemporaryDirectory() as tmp_dir:
            root = os.path.join(tmp_dir, 'root.zip')

            be = ZipFileBackend(root)

            be.put('foo', 'foo_data')

            with zipfile.ZipFile(root, 'r') as zip_file:
                ma_string = zip_file.read('foo.json')
                self.assertEqual(b'foo_data', ma_string)

            with self.assertRaises(FileExistsError):
                be.put('foo', 'bar_data')
            with zipfile.ZipFile(root, 'r') as zip_file:
                ma_string = zip_file.read('foo.json')
                self.assertEqual(b'foo_data', ma_string)

            be.put('foo', 'foo_bar_data', overwrite=True)
            with zipfile.ZipFile(root, 'r') as zip_file:
                ma_string = zip_file.read('foo.json')
                self.assertEqual(b'foo_bar_data', ma_string)

    def test_get(self):
        with TemporaryDirectory() as tmp_dir:
            root = os.path.join(tmp_dir, 'root.zip')
            be = ZipFileBackend(root)

            with self.assertRaises(KeyError):
                be.get('foo')

            data = 'foo_data'
            with zipfile.ZipFile(root, 'a') as zip_file:
                zip_file.writestr('foo.json', data)

            self.assertEqual(be.get('foo'), data)

            os.remove(root)
            with self.assertRaises(KeyError):
                be.get('foo')

    def test_update(self):
        with TemporaryDirectory() as tmp_dir:
            root = os.path.join(tmp_dir, 'root.zip')
            be = ZipFileBackend(root)

            be.put('foo', 'foo_data')
            be.put('bar', 'bar_data')

            be._update('foo.json', 'foo_bar_data')

            self.assertEqual(be.get('foo'), 'foo_bar_data')
            self.assertEqual(be.get('bar'), 'bar_data')

            be._update('foo.json', None)
            self.assertFalse(be.exists('foo'))

    def test_delete(self):
        with TemporaryDirectory() as tmp_dir:
            root = os.path.join(tmp_dir, 'root.zip')
            backend = ZipFileBackend(root)

            with self.assertRaisesRegex(KeyError, 'foo'):
                backend.delete('foo')

            backend.put('foo', 'foo_data')
            self.assertTrue(backend.exists('foo'))
            backend.delete('foo')
            self.assertFalse(backend.exists('foo'))

            with zipfile.ZipFile(root, 'r') as file:
                self.assertNotIn('foo', file.namelist())

    def test_get_contents(self) -> None:
        with TemporaryDirectory() as tmp_dir:
            root = os.path.join(tmp_dir, 'root.zip')
            backend = ZipFileBackend(root)
            expected = {'foo', 'bar', 'hugo.test'}
            for name in expected:
                backend.put(name, 'foo_data')
            contents = backend.list_contents()

            self.assertEqual(expected, contents)


class CachingBackendTests(unittest.TestCase):
    def setUp(self) -> None:
        self.dummy_backend = DummyStorageBackend()
        self.caching_backend = CachingBackend(self.dummy_backend)
        self.identifier = 'foo'
        self.testdata = 'foodata'
        self.alternative_testdata = 'atadoof'

    def test_put_and_get_normal(self) -> None:
        # first put the data
        self.caching_backend.put(self.identifier, self.testdata)

        # then retrieve it again
        data = self.caching_backend.get(self.identifier)
        self.assertEqual(data, self.testdata)

        data = self.caching_backend.get(self.identifier)
        self.assertEqual(data, self.testdata)
        self.assertEqual(1, self.dummy_backend.times_put_called)
        self.assertEqual(0, self.dummy_backend.times_get_called)

    def test_put_not_cached_existing_no_overwrite(self) -> None:
        self.dummy_backend.stored_items[self.identifier] = self.testdata
        with self.assertRaises(FileExistsError):
            self.caching_backend.put(self.identifier, self.alternative_testdata)

        self.caching_backend.get(self.identifier)
        data = self.caching_backend.get(self.identifier)
        self.assertEqual(self.testdata, data)
        self.assertEqual(1, self.dummy_backend.times_get_called)

    def test_put_not_cached_existing_overwrite(self) -> None:
        self.dummy_backend.stored_items[self.identifier] = self.testdata
        self.caching_backend.put(self.identifier, self.alternative_testdata, overwrite=True)

        data = self.caching_backend.get(self.identifier)
        self.assertEqual(self.alternative_testdata, data)
        self.assertEqual(0, self.dummy_backend.times_get_called)

    def test_put_cached_existing_no_overwrite(self) -> None:
        self.caching_backend.put(self.identifier, self.testdata)
        with self.assertRaises(FileExistsError):
            self.caching_backend.put(self.identifier, self.alternative_testdata)

        self.caching_backend.get(self.identifier)
        data = self.caching_backend.get(self.identifier)
        self.assertEqual(self.testdata, data)
        self.assertEqual(0, self.dummy_backend.times_get_called)

    def test_put_cached_existing_overwrite(self) -> None:
        self.caching_backend.put(self.identifier, self.testdata)
        self.caching_backend.put(self.identifier, self.alternative_testdata, overwrite=True)

        data = self.caching_backend.get(self.identifier)
        self.assertEqual(self.alternative_testdata, data)
        self.assertEqual(0, self.dummy_backend.times_get_called)

    def test_exists_cached(self) -> None:
        name = 'test_exists_cached'
        self.caching_backend.put(name, self.testdata)
        self.assertTrue(self.caching_backend.exists(name))

    def test_exists_not_cached(self) -> None:
        name = 'test_exists_not_cached'
        self.dummy_backend.put(name, self.testdata)
        self.assertTrue(self.caching_backend.exists(name))

    def test_exists_not(self) -> None:
        self.assertFalse(self.caching_backend.exists('test_exists_not'))

    def test_get_not_existing(self) -> None:
        name = 'test_get_not_existing'
        with self.assertRaises(KeyError):
            self.caching_backend.get(name)

    def test_delete(self):
        self.dummy_backend.put('foo', self.testdata)
        self.caching_backend.put('bar', self.alternative_testdata)

        self.caching_backend.delete('bar')
        self.assertNotIn('bar', self.caching_backend)
        self.assertNotIn('bar', self.dummy_backend)

        self.caching_backend.delete('foo')
        self.assertNotIn('foo', self.caching_backend)
        self.assertNotIn('foo', self.dummy_backend)

    def test_get_contents(self) -> None:
        expected = {'foo', 'bar', 'hugo.test'}
        for name in expected:
            self.caching_backend.put(name, self.testdata)
        contents = self.caching_backend.list_contents()

        self.assertEqual(expected, contents)


class DictBackendTests(unittest.TestCase):
    def setUp(self):
        self.backend = DictBackend()

    def test_put(self):
        self.backend.put('a', 'data')

        self.assertEqual(self.backend.storage, {'a': 'data'})

        with self.assertRaises(FileExistsError):
            self.backend.put('a', 'data2')

    def test_get(self):
        self.backend.put('a', 'data')
        self.backend.put('b', 'data2')

        self.assertEqual(self.backend.get('a'), 'data')
        self.assertEqual(self.backend.get('b'), 'data2')

    def test_exists(self):
        self.backend.put('a', 'data')
        self.backend.put('b', 'data2')

        self.assertTrue(self.backend.exists('a'))
        self.assertTrue(self.backend.exists('b'))
        self.assertFalse(self.backend.exists('c'))

    def test_delete(self):
        self.backend.put('a', 'data')

        with self.assertRaises(KeyError):
            self.backend.delete('b')

        self.backend.delete('a')
        self.assertFalse(self.backend.storage)

    def test_get_contents(self) -> None:
        expected = {'foo', 'bar', 'hugo.test'}
        for name in expected:
            self.backend.put(name, 'foo_data')
        contents = self.backend.list_contents()

        self.assertEqual(expected, contents)


class SerializableMetaTests(unittest.TestCase):
    def test_native_deserializable(self):

        class NativeDeserializable(metaclass=SerializableMeta):
            @classmethod
            def get_type_identifier(cls):
                return 'foo.bar.never'

        self.assertIn('foo.bar.never', SerializableMeta.deserialization_callbacks)
        self.assertEqual(SerializableMeta.deserialization_callbacks['foo.bar.never'], NativeDeserializable)


class DefaultPulseRegistryManipulationTests(unittest.TestCase):

    def test_get_set_default_pulse_registry(self) -> None:
        # store previous registry
        previous_registry = get_default_pulse_registry()

        registry = dict()
        set_default_pulse_registry(registry)
        self.assertIs(get_default_pulse_registry(), registry)

        # restore previous registry
        set_default_pulse_registry(previous_registry)
        self.assertIs(get_default_pulse_registry(), previous_registry)

    def test_new_default_pulse_registry(self) -> None:
        # store previous registry
        previous_registry = get_default_pulse_registry()

        new_default_pulse_registry()
        self.assertIsNotNone(get_default_pulse_registry())
        self.assertIsNot(get_default_pulse_registry(), previous_registry)

        # restore previous registry
        set_default_pulse_registry(previous_registry)
        self.assertIs(get_default_pulse_registry(), previous_registry)


class PulseStorageTests(unittest.TestCase):
    def setUp(self):
        self.backend = DummyStorageBackend()
        self.storage = PulseStorage(self.backend)

    def test_deserialize(self):
        obj = {'my_obj': 'tröt', 'wurst': [12, 3, 4]}
        serialized = json.dumps(obj)
        deserialized = self.storage._deserialize(serialized)
        self.assertEqual(deserialized, obj)

    def test_contains(self):
        instance = DummySerializable(identifier='my_id')

        self.assertNotIn(instance.identifier, self.storage)
        self.backend[instance.identifier] = 'dummy_string'

        self.assertIn(instance.identifier, self.storage)

        del self.backend[instance.identifier]
        self.assertNotIn(instance.identifier, self.storage)

        self.storage[instance.identifier] = instance
        self.assertIn(instance.identifier, self.storage)

    def test_getitem(self):
        instance = DummySerializable(identifier='my_id')

        self.storage.temporary_storage['asd'] = PulseStorage.StorageEntry(serialization='foobar', serializable=instance)

        self.assertIs(self.storage['asd'], instance)
        with self.assertRaises(KeyError):
            _ = self.storage['asdf']

        obj = {'jkl': [1, 2, 3, 4], 'wupper': 'tal'}
        self.backend['asdf'] = json.dumps(obj)

        other_obj = self.storage['asdf']
        self.assertEqual(obj, other_obj)

        self.assertIn('asdf', self.storage.temporary_storage)

    def test_setitem(self):
        instance_1 = DummySerializable(identifier='my_id', registry=dict())
        instance_2 = DummySerializable(identifier='my_id', registry=dict())

        def overwrite(identifier, serializable):
            self.assertFalse(overwrite.called)
            self.assertEqual(identifier, 'my_id')
            self.assertIs(serializable, instance_1)
            overwrite.wrapped(identifier, serializable)
            overwrite.called = True
        overwrite.called = False
        overwrite.wrapped = self.storage.overwrite

        setattr(self.storage, 'overwrite', overwrite)

        self.storage['my_id'] = instance_1

        self.storage['my_id'] = instance_1

        with self.assertRaisesRegex(RuntimeError, 'assigned twice'):
            self.storage['my_id'] = instance_2

    def test_setitem_different_id(self) -> None:
        serializable = DummySerializable(identifier='my_id', registry=dict())
        with self.assertRaisesRegex(ValueError, "different than its own internal identifier"):
            self.storage['a_totally_different_id'] = serializable

    def test_overwrite(self):

        encode_mock = mock.Mock(return_value='asd')

        instance = DummySerializable(identifier='my_id')

        with mock.patch.object(JSONSerializableEncoder, 'encode', new=encode_mock):
            self.storage.overwrite('my_id', instance)

        self.assertEqual(encode_mock.call_count, 1)
        self.assertEqual(encode_mock.call_args, mock.call(instance.get_serialization_data()))

        self.assertEqual(self.storage._temporary_storage, {'my_id': self.storage.StorageEntry('asd', instance)})

    def test_write_through(self):
        instance_1 = DummySerializable(identifier='my_id_1', registry=dict())
        inner_instance = DummySerializable(identifier='my_id_2', registry=dict())
        outer_instance = NestedDummySerializable(inner_instance, identifier='my_id_3', registry=dict())

        def get_expected():
            return {identifier: serialized
                    for identifier, (serialized, _) in self.storage.temporary_storage.items()}

        self.storage['my_id_1'] = instance_1
        self.storage['my_id_3'] = outer_instance

        self.assertEqual(get_expected(), self.backend.stored_items)

    def test_write_through_does_not_overwrite_subpulses(self) -> None:
        previous_inner = DummySerializable(identifier='my_id_1', data='hey', registry=dict())
        inner_instance = DummySerializable(identifier='my_id_1', data='ho', registry=dict())
        outer_instance = NestedDummySerializable(inner_instance, identifier='my_id_2', registry=dict())

        self.storage['my_id_1'] = previous_inner
        with self.assertRaises(RuntimeError):
            self.storage['my_id_2'] = outer_instance
        self.assertNotIn('my_id_2', self.storage)
        self.assertNotIn('my_id_2', self.backend)
        self.assertIs(previous_inner, self.storage['my_id_1'])

        enc = JSONSerializableEncoder(None, sort_keys=True, indent=4)
        expected = enc.encode(previous_inner.get_serialization_data())
        self.assertEqual(expected, self.backend['my_id_1'])

    def test_failed_overwrite_does_not_leave_subpulses(self) -> None:
        inner_named = DummySerializable(data='bar', identifier='inner')
        inner_known = DummySerializable(data='bar', identifier='known', registry=dict())
        outer = DummySerializable(data=[inner_named, inner_known], identifier='outer')
        inner_known_previous = DummySerializable(data='b38azodhg', identifier='known', registry=dict())

        self.storage['known'] = inner_known_previous

        self.assertIn('known', self.storage)
        with self.assertRaises(RuntimeError):
            self.storage['outer'] = outer

        self.assertNotIn('outer', self.storage)
        self.assertNotIn('inner', self.storage)

    def test_clear(self):
        instance_1 = DummySerializable(identifier='my_id_1')
        instance_2 = DummySerializable(identifier='my_id_2')
        instance_3 = DummySerializable(identifier='my_id_3')

        self.storage['my_id_1'] = instance_1
        self.storage['my_id_2'] = instance_2
        self.storage['my_id_3'] = instance_3

        self.storage.clear()

        self.assertFalse(self.storage.temporary_storage)

    def test_as_default_registry(self) -> None:
        prev_reg = get_default_pulse_registry()
        pulse_storage = PulseStorage(DummyStorageBackend())
        with pulse_storage.as_default_registry():
            self.assertIs(get_default_pulse_registry(), pulse_storage)
        self.assertIs(get_default_pulse_registry(), prev_reg)

    def test_set_to_default_registry(self) -> None:
        pulse_storage = PulseStorage(DummyStorageBackend())
        previous_default_registry = get_default_pulse_registry()
        try:
            pulse_storage.set_to_default_registry()
            self.assertIs(get_default_pulse_registry(), pulse_storage)
        finally:
            set_default_pulse_registry(previous_default_registry)

    def test_beautified_json(self) -> None:
        data = {'e': 89, 'b': 151, 'c': 123515, 'a': 123, 'h': 2415}
        template = DummySerializable(data=data, identifier="foo")
        pulse_storage = PulseStorage(DummyStorageBackend())
        pulse_storage['foo'] = template

        expected = """{
    \"#identifier\": \"foo\",
    \"#type\": \"""" + DummySerializable.get_type_identifier() + """\",
    \"data\": {
        \"a\": 123,
        \"b\": 151,
        \"c\": 123515,
        \"e\": 89,
        \"h\": 2415
    }
}"""
        self.assertEqual(expected, pulse_storage._storage_backend['foo'])

    def test_delitem(self):
        instance_1 = DummySerializable(identifier='my_id_1')
        instance_2 = DummySerializable(identifier='my_id_2')

        backend = DummyStorageBackend()

        pulse_storage = PulseStorage(backend)
        with self.assertRaises(KeyError):
            del pulse_storage[instance_1.identifier]

        # write first instance to backend
        pulse_storage[instance_1.identifier] = instance_1

        del pulse_storage

        # now instance_1 is not in the temporary storage
        pulse_storage = PulseStorage(backend)
        pulse_storage[instance_2.identifier] = instance_2

        del pulse_storage[instance_1.identifier]
        del pulse_storage[instance_2.identifier]

        self.assertEqual({}, backend.stored_items)
        self.assertEqual(pulse_storage.temporary_storage, {})

    def test_deserialize_storage_is_default_registry(self) -> None:
        backend = DummyStorageBackend()

        # fill backend
        serializable = DummySerializable(identifier='peter', registry=dict())
        pulse_storage = PulseStorage(backend)
        pulse_storage['peter'] = serializable
        del pulse_storage

        # try to deserialize while PulseStorage is default registry
        pulse_storage = PulseStorage(backend)
        with pulse_storage.as_default_registry():
            deserialized = pulse_storage['peter']
            self.assertEqual(deserialized, serializable)

    def test_deserialize_storage_is_not_default_registry_id_free(self) -> None:
        backend = DummyStorageBackend()

        # fill backend
        serializable = DummySerializable(identifier='peter', registry=dict())
        pulse_storage = PulseStorage(backend)
        pulse_storage['peter'] = serializable
        del pulse_storage

        pulse_storage = PulseStorage(backend)
        deserialized = pulse_storage['peter']
        self.assertEqual(deserialized, serializable)

    @unittest.mock.patch('qctoolkit.serialization.default_pulse_registry', dict())
    def test_deserialize_storage_is_not_default_registry_id_occupied(self) -> None:
        backend = DummyStorageBackend()

        # fill backend
        serializable = DummySerializable(identifier='peter')
        pulse_storage = PulseStorage(backend)
        pulse_storage['peter'] = serializable
        del pulse_storage

        pulse_storage = PulseStorage(backend)
        with self.assertRaisesRegex(RuntimeError, "Pulse with name already exists"):
            pulse_storage['peter']

    def test_deserialize_twice_same_object_storage_is_default_registry(self) -> None:
        backend = DummyStorageBackend()

        # fill backend
        serializable = DummySerializable(identifier='peter', registry=dict())
        pulse_storage = PulseStorage(backend)
        pulse_storage['peter'] = serializable
        del pulse_storage

        # try to deserialize while PulseStorage is default registry
        pulse_storage = PulseStorage(backend)
        with pulse_storage.as_default_registry():
            deserialized_1 = pulse_storage['peter']
            deserialized_2 = pulse_storage['peter']
            self.assertIs(deserialized_1, deserialized_2)
            self.assertEqual(deserialized_1, serializable)

class JSONSerializableDecoderTests(unittest.TestCase):
    def test_filter_serializables(self):
        storage = dict(asd='asd_value')

        decoder = JSONSerializableDecoder(storage)

        no_type_dict = dict(bla=9)
        self.assertIs(decoder.filter_serializables(no_type_dict), no_type_dict)

        reference_dict = {'#type': 'reference'}
        with self.assertRaisesRegex(RuntimeError, 'identifier'):
            decoder.filter_serializables(reference_dict)

        reference_dict = {'#type': 'reference', '#identifier': 'asd'}
        self.assertIs(storage['asd'], decoder.filter_serializables(reference_dict))

        dummy_dict = DummySerializable(data='foo_bar').get_serialization_data()
        decoded = decoder.filter_serializables(dummy_dict)
        self.assertIsInstance(decoded, DummySerializable)
        self.assertEqual(decoded.data, 'foo_bar')

    def test_decode(self):
        encoded = r'{"#type": "%s",' \
                  r'"#identifier": "my_id",' \
                  r'"data": {"#type": "reference",' \
                           r'"#identifier": "referenced"}}' % DummySerializable.get_type_identifier()

        referenced = [1, 2, 3]

        storage = dict(referenced=referenced)

        decoder = JSONSerializableDecoder(storage)

        decoded = decoder.decode(encoded)

        self.assertIsInstance(decoded, DummySerializable)
        self.assertIs(decoded.data, referenced)


class JSONSerializableEncoderTest(unittest.TestCase):
    def __init__(self, *args, **kwargs):
        super().__init__(*args, **kwargs)

    def test_default(self):
        existing_serializable = DummySerializable(identifier='existing_id')
        storage = {'existing_id': existing_serializable}

        encoder = JSONSerializableEncoder(storage)

        test_set = {1, 2, 3, 4}
        self.assertEqual(test_set, set(encoder.default(test_set)))
        self.assertEqual(1, len(storage))

        class A(AnonymousSerializable):
            anonymous_serialization_data = [1, 2, 3]

            def get_serialization_data(self):
                return self.anonymous_serialization_data

        self.assertIs(encoder.default(A()), A.anonymous_serialization_data)

        expected_conversion = {'#type': 'reference',
                               '#identifier': 'existing_id'}
        self.assertEqual(encoder.default(existing_serializable), expected_conversion)

        new_serializable = DummySerializable(identifier='new_id', data=[1, 2, 3])
        expected_conversion = {'#type': 'reference',
                               '#identifier': 'new_id'}
        encoded = encoder.default(new_serializable)
        self.assertEqual(expected_conversion, encoded)

        self.assertIn('new_id', storage)
        self.assertIs(storage['new_id'], new_serializable)

        no_id_serializable = DummySerializable()
        encoded = encoder.default(no_id_serializable)
        self.assertEqual(no_id_serializable.get_serialization_data(), encoded)

        self.assertEqual(set(storage.keys()), {'existing_id', 'new_id'})
        self.assertIs(storage['new_id'], new_serializable)
        self.assertIs(storage['existing_id'], existing_serializable)

    def test_encoding(self):
        class A(AnonymousSerializable):
            anonymous_serialization_data = [1, 2, 3]

            def get_serialization_data(self):
                return self.anonymous_serialization_data

        inner_anon = DummySerializable(data=[A(), 1])
        inner_named = DummySerializable(data='bar', identifier='inner')
        inner_known = DummySerializable(data='bar', identifier='known')

        outer = DummySerializable(data=[inner_named, inner_anon, inner_known])

        storage = dict(known=inner_known)
        encoder = JSONSerializableEncoder(storage)

        encoded = encoder.encode(outer)

        expected = {"#type": DummySerializable.get_type_identifier(),
                    "data": [
                        {'#type': 'reference',
                         '#identifier': 'inner'},
                        {'#type': DummySerializable.get_type_identifier(),
                         'data': [[1, 2, 3], 1]},
                        {'#type': 'reference',
                         '#identifier': 'known'}
                    ]
                    }
        expected_encoded = json.dumps(expected)
        self.assertEqual(expected_encoded, encoded)

        self.assertEqual(set(storage.keys()), {'inner', 'known'})
        self.assertIs(storage['inner'], inner_named)
        self.assertIs(storage['known'], inner_known)

    def test_encoding_duplicated_id(self):
        inner_named = DummySerializable(data='bar', identifier='inner', registry=dict())
        inner_known = DummySerializable(data='bar', identifier='known', registry=dict())
        inner_known_previous = DummySerializable(data='abh3h8ga', identifier='known', registry=dict())

        outer = DummySerializable(data=[inner_named, inner_known])

        storage = dict(known=inner_known_previous)
        encoder = JSONSerializableEncoder(storage)

        with self.assertRaises(RuntimeError):
            encoder.encode(outer)

        self.assertEqual(set(storage.keys()), {'inner', 'known'})
        self.assertIs(storage['inner'], inner_named)
        self.assertIs(storage['known'], inner_known_previous)

########################################################################################################################
################################ tests for old architecture, now deprecated ############################################
########################################################################################################################

import warnings
from typing import Dict
from qctoolkit.serialization import ExtendedJSONEncoder, Serializer
from qctoolkit.pulses.table_pulse_template import TablePulseTemplate
from qctoolkit.pulses.sequence_pulse_template import SequencePulseTemplate


class NestedDummySerializable(Serializable):

    def __init__(self, data: Serializable, identifier: Optional[str]=None, registry: Optional[Dict]=None) -> None:
        super().__init__(identifier)
        self.data = data
        self._register(registry=registry)

    @classmethod
    def deserialize(cls, serializer: Optional[Serializer]=None, **kwargs) -> None:
        if serializer:
            data = serializer.deserialize(kwargs['data'])
        else:
            data = kwargs['data']
        return NestedDummySerializable(data, identifier=kwargs['identifier'])

    def get_serialization_data(self, serializer: Optional[Serializer]=None) -> Dict[str, Any]:
        if not serializer:
            data = super().get_serialization_data()
            data['data'] = self.data
        else:
            data = dict()
            data['data'] = serializer.dictify(self.data)
        return data

    def __eq__(self, other) -> None:
        return self.data, self.identifier == other.data, other.identifier


class SerializerTests(unittest.TestCase):

    def setUp(self) -> None:
        self.warn_collection = warnings.catch_warnings(record=True)
        warnings.simplefilter("ignore", category=DeprecationWarning)

        self.backend = DummyStorageBackend()
        self.serializer = Serializer(self.backend)
        self.deserialization_data = dict(data='THIS IS DARTAA!',
                                         type=self.serializer.get_type_identifier(DummySerializable()))

    def test_serialize_subpulse_no_identifier(self) -> None:
        serializable = DummySerializable(data='bar')
        serialized = self.serializer.dictify(serializable)
        expected = serializable.get_serialization_data(self.serializer)
        expected['type'] = self.serializer.get_type_identifier(serializable)
        self.assertEqual(expected, serialized)

    def test_serialize_subpulse_identifier(self) -> None:
        serializable = DummySerializable(identifier='bar', registry=dict())
        serialized = self.serializer.dictify(serializable)
        self.assertEqual(serializable.identifier, serialized)

    def test_serialize_subpulse_duplicate_identifier(self) -> None:
        serializable = DummySerializable(identifier='bar', registry=dict())
        self.serializer.dictify(serializable)
        self.serializer.dictify(serializable)
        serializable = DummySerializable(data='this is other data than before', identifier='bar', registry=dict())
        with self.assertRaises(Exception):
            self.serializer.dictify(serializable)

    def test_collection_dictionaries_no_identifier(self) -> None:
        serializable = DummySerializable(data='bar')
        dictified = self.serializer._Serializer__collect_dictionaries(serializable)
        expected = {'': serializable.get_serialization_data(self.serializer)}
        expected['']['type'] = self.serializer.get_type_identifier(serializable)
        self.assertEqual(expected, dictified)

    def test_collection_dictionaries_identifier(self) -> None:
        serializable = DummySerializable(data='bar', identifier='foo')
        dicified = self.serializer._Serializer__collect_dictionaries(serializable)
        expected = {serializable.identifier: serializable.get_serialization_data(self.serializer)}
        expected[serializable.identifier]['type'] = self.serializer.get_type_identifier(serializable)
        self.assertEqual(expected, dicified)

    def test_dicitify_no_identifier_one_nesting_no_identifier(self) -> None:
        inner_serializable = DummySerializable(data='bar')
        serializable = NestedDummySerializable(data=inner_serializable)
        dicitified = self.serializer._Serializer__collect_dictionaries(serializable)
        expected = {'': serializable.get_serialization_data(self.serializer)}
        expected['']['type'] = self.serializer.get_type_identifier(serializable)
        self.assertEqual(expected, dicitified)

    def test_collection_dictionaries_no_identifier_one_nesting_identifier(self) -> None:
        inner_serializable = DummySerializable(data='bar', identifier='foo')
        serializable = NestedDummySerializable(data=inner_serializable)
        dicitified = self.serializer._Serializer__collect_dictionaries(serializable)
        expected = {'': serializable.get_serialization_data(self.serializer),
                    inner_serializable.identifier: inner_serializable.get_serialization_data(self.serializer)}
        expected['']['type'] = self.serializer.get_type_identifier(serializable)
        expected[inner_serializable.identifier]['type'] = self.serializer.get_type_identifier(inner_serializable)
        self.assertEqual(expected, dicitified)

    def test_collection_dictionaries_identifier_one_nesting_no_identifier(self) -> None:
        inner_serializable = DummySerializable(data='bar')
        serializable = NestedDummySerializable(data=inner_serializable, identifier='outer_foo')
        dicitified = self.serializer._Serializer__collect_dictionaries(serializable)
        expected = {serializable.identifier: serializable.get_serialization_data(self.serializer)}
        expected[serializable.identifier]['type'] = self.serializer.get_type_identifier(serializable)
        self.assertEqual(expected, dicitified)

    def test_collection_dictionaries_identifier_one_nesting_identifier(self) -> None:
        inner_serializable = DummySerializable(data='bar', identifier='foo')
        serializable = NestedDummySerializable(data=inner_serializable, identifier='outer_foo')
        dicitified = self.serializer._Serializer__collect_dictionaries(serializable)
        expected = {inner_serializable.identifier: inner_serializable.get_serialization_data(self.serializer),
                    serializable.identifier: serializable.get_serialization_data(self.serializer)}
        expected[serializable.identifier]['type'] = self.serializer.get_type_identifier(serializable)
        expected[inner_serializable.identifier]['type'] = self.serializer.get_type_identifier(inner_serializable)
        self.assertEqual(expected, dicitified)

    def __serialization_test_helper(self, serializable: Serializable, expected: Dict[str, str]) -> None:
        self.serializer.serialize(serializable)
        expected = {k: json.dumps(v, indent=4, sort_keys=True) for k,v in expected.items()}
        self.assertEqual(expected, self.backend.stored_items)

    def test_serialize_no_identifier(self) -> None:
        serializable = DummySerializable(data='bar')
        expected = {'main': serializable.get_serialization_data(self.serializer)}
        expected['main']['type'] = self.serializer.get_type_identifier(serializable)
        self.__serialization_test_helper(serializable, expected)

    def test_serialize_identifier(self) -> None:
        serializable = DummySerializable(data='bar', identifier='foo')
        expected = {serializable.identifier: serializable.get_serialization_data(self.serializer)}
        expected[serializable.identifier]['type'] = self.serializer.get_type_identifier(serializable)
        self.__serialization_test_helper(serializable, expected)

    def test_serialize_no_identifier_one_nesting_no_identifier(self) -> None:
        inner_serializable = DummySerializable(data='bar')
        serializable = NestedDummySerializable(data=inner_serializable)
        expected = {'main': serializable.get_serialization_data(self.serializer)}
        expected['main']['type'] = self.serializer.get_type_identifier(serializable)
        self.__serialization_test_helper(serializable, expected)

    def test_serialize_no_identifier_one_nesting_identifier(self) -> None:
        inner_serializable = DummySerializable(data='bar', identifier='foo')
        serializable = NestedDummySerializable(data=inner_serializable)
        expected = {'main': serializable.get_serialization_data(self.serializer),
                    inner_serializable.identifier: inner_serializable.get_serialization_data(self.serializer)}
        expected['main']['type'] = self.serializer.get_type_identifier(serializable)
        expected[inner_serializable.identifier]['type'] = self.serializer.get_type_identifier(inner_serializable)
        self.__serialization_test_helper(serializable, expected)

    def test_serialize_identifier_one_nesting_no_identifier(self) -> None:
        inner_serializable = DummySerializable(data='bar')
        serializable = NestedDummySerializable(data=inner_serializable, identifier='outer_foo')
        expected = {serializable.identifier: serializable.get_serialization_data(self.serializer)}
        expected[serializable.identifier]['type'] = self.serializer.get_type_identifier(serializable)
        self.__serialization_test_helper(serializable, expected)

    def test_serialize_identifier_one_nesting_identifier(self) -> None:
        inner_serializable = DummySerializable(data='bar', identifier='foo')
        serializable = NestedDummySerializable(data=inner_serializable, identifier='outer_foo')
        expected = {serializable.identifier: serializable.get_serialization_data(self.serializer),
                    inner_serializable.identifier: inner_serializable.get_serialization_data(self.serializer)}
        expected[serializable.identifier]['type'] = self.serializer.get_type_identifier(serializable)
        expected[inner_serializable.identifier]['type'] = self.serializer.get_type_identifier(inner_serializable)
        self.__serialization_test_helper(serializable, expected)

    def test_deserialize_dict(self) -> None:
        deserialized = self.serializer.deserialize(self.deserialization_data)
        self.assertIsInstance(deserialized, DummySerializable)
        self.assertEqual(self.deserialization_data['data'], deserialized.data)

    def test_deserialize_identifier(self) -> None:
        jsonized_data = json.dumps(self.deserialization_data, indent=4, sort_keys=True)
        identifier = 'foo'
        self.backend.put(identifier, jsonized_data)

        deserialized = self.serializer.deserialize(identifier)
        self.assertIsInstance(deserialized, DummySerializable)
        self.assertEqual(self.deserialization_data['data'], deserialized.data)

    def test_serialization_and_deserialization_combined(self) -> None:
        registry = dict()
        table_foo = TablePulseTemplate(identifier='foo', entries={'default': [('hugo', 2),
                                                                              ('albert', 'voltage')]},
                                       parameter_constraints=['albert<9.1'],
                                       registry=registry)
        table = TablePulseTemplate({'default': [('t', 0)]})

        foo_mappings = dict(hugo='ilse', albert='albert', voltage='voltage')
        sequence = SequencePulseTemplate((table_foo, foo_mappings, dict()),
                                         (table, dict(t=0), dict()),
                                         identifier=None,
                                         registry=registry)
        self.assertEqual({'ilse', 'albert', 'voltage'}, sequence.parameter_names)

        storage = DummyStorageBackend()
        serializer = Serializer(storage)
        serializer.serialize(sequence)

        serialized_foo = storage.stored_items['foo']
        serialized_sequence = storage.stored_items['main']

        deserialized_sequence = serializer.deserialize('main')
        storage.stored_items = dict()
        serializer.serialize(deserialized_sequence)

        self.assertEqual(serialized_foo, storage.stored_items['foo'])
        self.assertEqual(serialized_sequence, storage.stored_items['main'])


class TriviallyRepresentableEncoderTest(unittest.TestCase):
    def __init__(self, *args, **kwargs):
        super().__init__(*args, **kwargs)

    def test_encoding(self):
        class A(AnonymousSerializable):
            def get_serialization_data(self):
                return 'aaa'

        class B:
            pass

        encoder = ExtendedJSONEncoder()

        a = A()
        self.assertEqual(encoder.default(a), 'aaa')

        with self.assertRaises(TypeError):
            encoder.default(B())

        self.assertEqual(encoder.default({'a', 1}), list({'a', 1}))


# the following are tests for the routines that convert pulses from old to new serialization formats
# can be removed after transition period
# todo (218-06-14): remove ConversionTests after finalizing transition period from old to new serialization routines
from qctoolkit.serialization import convert_stored_pulse_in_storage, convert_pulses_in_storage


class ConversionTests(unittest.TestCase):

    def test_convert_stored_pulse_in_storage(self) -> None:
        with warnings.catch_warnings():
            warnings.simplefilter('ignore', DeprecationWarning)

            source_backend = DummyStorageBackend()
            serializer = Serializer(source_backend)

            hugo_serializable = DummySerializable(foo='bar',
                                                  identifier='hugo',
                                                  registry=dict())

            serializable = NestedDummySerializable(hugo_serializable, identifier='hugos_parent', registry=dict())
            serializer.serialize(serializable)

            destination_backend = DummyStorageBackend()
            convert_stored_pulse_in_storage('hugos_parent', source_backend, destination_backend)

            pulse_storage = PulseStorage(destination_backend)
            deserialized = pulse_storage['hugos_parent']
            self.assertEqual(serializable, deserialized)

    def test_convert_stored_pulse_in_storage_dest_not_empty_id_overlap(self) -> None:
        with warnings.catch_warnings():
            warnings.simplefilter('ignore', DeprecationWarning)

            source_backend = DummyStorageBackend()
            serializer = Serializer(source_backend)

            hugo_serializable = DummySerializable(foo='bar',
                                                  identifier='hugo',
                                                  registry=dict())

            serializable = NestedDummySerializable(hugo_serializable, identifier='hugos_parent', registry=dict())
            serializer.serialize(serializable)

            destination_backend = DummyStorageBackend()
            destination_backend.put('hugo', 'already_existing_data')
            with self.assertRaises(ValueError):
                convert_stored_pulse_in_storage('hugos_parent', source_backend, destination_backend)

            self.assertEquals('already_existing_data', destination_backend['hugo'])
            self.assertEquals(1, len(destination_backend.stored_items))

    def test_convert_stored_pulse_in_storage_dest_not_empty_no_id_overlap(self) -> None:
        with warnings.catch_warnings():
            warnings.simplefilter('ignore', DeprecationWarning)

            source_backend = DummyStorageBackend()
            serializer = Serializer(source_backend)

            hugo_serializable = DummySerializable(foo='bar',
                                                  identifier='hugo',
                                                  registry=dict())

            serializable = NestedDummySerializable(hugo_serializable, identifier='hugos_parent', registry=dict())
            serializer.serialize(serializable)

            destination_backend = DummyStorageBackend()
            destination_backend.put('ilse', 'already_existing_data')
            convert_stored_pulse_in_storage('hugos_parent', source_backend, destination_backend)

            self.assertEquals('already_existing_data', destination_backend['ilse'])
            pulse_storage = PulseStorage(destination_backend)
            deserialized = pulse_storage['hugos_parent']
            self.assertEqual(serializable, deserialized)

    def test_convert_stored_pulses(self) -> None:
        with warnings.catch_warnings():
            warnings.simplefilter('ignore', DeprecationWarning)

            source_backend = DummyStorageBackend()
            serializer = Serializer(source_backend)

            hugo_serializable = DummySerializable(foo='bar',
                                                  identifier='hugo',
                                                  registry=dict())

            serializable_a = NestedDummySerializable(hugo_serializable, identifier='hugos_parent', registry=dict())
            serializable_b = DummySerializable(identifier='ilse',
                                               foo=dict(abc=123, data='adf8g23'),
                                               number=7.3,
                                               registry=dict())

            serializer.serialize(serializable_a)
            serializer.serialize(serializable_b)

            destination_backend = DummyStorageBackend()
            convert_pulses_in_storage(source_backend, destination_backend)

            pulse_storage = PulseStorage(destination_backend)
            deserialized_a = pulse_storage['hugos_parent']
            deserialized_b = pulse_storage['ilse']
            self.assertEqual(serializable_a, deserialized_a)
            self.assertEqual(serializable_b, deserialized_b)

    def test_convert_stored_pulses_dest_not_empty_id_overlap(self) -> None:
        with warnings.catch_warnings():
            warnings.simplefilter('ignore', DeprecationWarning)

            source_backend = DummyStorageBackend()
            serializer = Serializer(source_backend)

            hugo_serializable = DummySerializable(foo='bar',
                                                  identifier='hugo',
                                                  registry=dict())

            serializable_a = NestedDummySerializable(hugo_serializable, identifier='hugos_parent', registry=dict())
            serializable_b = DummySerializable(identifier='ilse',
                                               foo=dict(abc=123, data='adf8g23'),
                                               number=7.3,
                                               registry=dict())

            serializer.serialize(serializable_a)
            serializer.serialize(serializable_b)

            destination_backend = DummyStorageBackend()
            destination_backend.put('hugo', 'already_existing_data')
            with self.assertRaises(ValueError):
                convert_pulses_in_storage(source_backend, destination_backend)

            self.assertEquals('already_existing_data', destination_backend['hugo'])
            self.assertEquals(1, len(destination_backend.stored_items))

    def test_convert_stored_pulses_dest_not_empty_no_id_overlap(self) -> None:
        with warnings.catch_warnings():
            warnings.simplefilter('ignore', DeprecationWarning)

            source_backend = DummyStorageBackend()
            serializer = Serializer(source_backend)

            hugo_serializable = DummySerializable(foo='bar',
                                                  identifier='hugo',
                                                  registry=dict())

            serializable_a = NestedDummySerializable(hugo_serializable, identifier='hugos_parent', registry=dict())
            serializable_b = DummySerializable(identifier='ilse',
                                               foo=dict(abc=123, data='adf8g23'),
                                               number=7.3,
                                               registry=dict())

            serializer.serialize(serializable_a)
            serializer.serialize(serializable_b)

            destination_backend = DummyStorageBackend()
            destination_backend.put('peter', 'already_existing_data')
            convert_pulses_in_storage(source_backend, destination_backend)

            self.assertEqual('already_existing_data', destination_backend['peter'])
            pulse_storage = PulseStorage(destination_backend)
            deserialized_a = pulse_storage['hugos_parent']
            deserialized_b = pulse_storage['ilse']
            self.assertEqual(serializable_a, deserialized_a)
            self.assertEqual(serializable_b, deserialized_b)<|MERGE_RESOLUTION|>--- conflicted
+++ resolved
@@ -137,7 +137,6 @@
         with self.assertRaises(RuntimeError):
             self.make_instance('blub', registry=registry)
 
-<<<<<<< HEAD
     def test_no_registration_before_correct_serialization(self) -> None:
         class RegistryStub:
             def __init__(self) -> None:
@@ -161,13 +160,12 @@
         self.assertIs(instance, registry[identifier][0])
         stored_instance = self.class_to_test.deserialize(identifier=identifier, registry=dict(), **(registry[identifier][1]))
         self.assert_equal_instance(instance, stored_instance)
-=======
+
     def test_renamed(self) -> None:
         registry = dict()
         instance = self.make_instance('hugo', registry=registry)
         renamed_instance = instance.renamed('ilse', registry=registry)
         self.assert_equal_instance_except_id(instance, renamed_instance)
->>>>>>> 62d18ad7
         
     def test_conversion(self):
         with warnings.catch_warnings():
